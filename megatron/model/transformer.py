# Copyright (c) 2023, NVIDIA CORPORATION. All rights reserved.

"""Transformer."""
from contextlib import nullcontext
import math
import numpy as np
import torch
import torch.nn.functional as F
from typing import Optional

from megatron import get_timers, get_args, get_retro_args, core, get_num_microbatches
from .module import MegatronModule
from megatron.core import mpu, tensor_parallel
from megatron.core.enums import ModelType
from megatron.model import LayerNorm
from megatron.model.enums import AttnMaskType, LayerType, AttnType
from megatron.model.fused_softmax import FusedScaleMaskSoftmax
from megatron.model.fused_bias_gelu import bias_gelu_impl
from megatron.core.models.common.rotary_pos_embedding import apply_rotary_pos_emb
from megatron.model.utils import attention_mask_func, openai_gelu, erf_gelu

try:
    from einops import rearrange
except ImportError:
    rearrange = None

try:
    from flash_attn.flash_attn_interface import flash_attn_unpadded_func
except ImportError:
    try:
        from flash_attn.flash_attn_interface import flash_attn_varlen_func as flash_attn_unpadded_func
    except ImportError:
        flash_attn_unpadded_func = None

""" We use the following notation throughout this file:
     h: hidden size
     n: number of attention heads
     p: number of model parallel partitions
     np: n/p
     hp: h/p
     hn: h/n
     b: batch size
     s: sequence length
     l: number of layers
    Transformer takes input of size [s, b, h] and returns a
    tensor of the same size. We use the following arguments:
        hyperparameters: transformer hyperparameters
"""

class DropPath(MegatronModule):
    """Drop paths (Stochastic Depth) per sample
    (when applied in main path of residual blocks).
    """

    def __init__(self, drop_prob=0.):
        super(DropPath, self).__init__()
        self.drop_prob = drop_prob

    def forward(self, hidden_state):
        if self.drop_prob == 0. or not self.training:
            return hidden_state
        keep_prob = 1 - self.drop_prob
        # work with diff dim tensors, not just 2D ConvNets
        # hidden_state: [s, b, h]
        shape = (1,) + (hidden_state.shape[1],) + (1,) * (hidden_state.ndim - 2)
        random_tensor = keep_prob + \
            torch.rand(shape, dtype=hidden_state.dtype, device=hidden_state.device)
        random_tensor.floor_()  # binarize
        output = hidden_state.div(keep_prob) * random_tensor
        return output

class ParallelMLP(MegatronModule):
    """MLP.

    MLP will take the input with h hidden state, project it to 4*h
    hidden dimension, perform nonlinear transformation, and project the
    state back into h hidden dimension.
    """

<<<<<<< HEAD
    def __init__(self, init_method, output_layer_init_method,
                 is_expert=False):
=======
    def __init__(self, config):
>>>>>>> 0ff88d57
        super(ParallelMLP, self).__init__()
        args = get_args()

        self.add_bias = config.add_bias_linear

        ffn_hidden_size = config.ffn_hidden_size
        if config.gated_linear_unit:
            ffn_hidden_size *= 2

        # Project to 4h. If using swiglu double the output width, see https://arxiv.org/pdf/2002.05202.pdf
        self.dense_h_to_4h = tensor_parallel.ColumnParallelLinear(
            config.hidden_size,
            ffn_hidden_size,
            config=config,
            init_method=config.init_method,
            bias=self.add_bias,
            gather_output=False,
            skip_bias_add=True,
        )

        self.bias_gelu_fusion = False
        self.activation_func = None
        self.swiglu = args.swiglu

        if args.openai_gelu:
            self.activation_func = openai_gelu
        elif args.onnx_safe:
            self.activation_func = erf_gelu
        elif args.swiglu:
            def swiglu(x):
                x = torch.chunk(x, 2, dim=-1)
                return F.silu(x[0]) * x[1]
            self.activation_func = swiglu
        elif args.squared_relu:
            def squared_relu(x):
                return torch.pow(F.relu(x), 2)
            self.activation_func = squared_relu
        else:
            self.bias_gelu_fusion = args.bias_gelu_fusion
            self.activation_func = F.gelu

        # Project back to h.
        self.dense_4h_to_h = tensor_parallel.RowParallelLinear(
            config.ffn_hidden_size,
            config.hidden_size,
            config=config,
            init_method=config.output_layer_init_method,
            bias=self.add_bias,
            input_is_parallel=True
        )

    def forward(self, hidden_states):

        # [s, b, 4hp]
        intermediate_parallel, bias_parallel = self.dense_h_to_4h(hidden_states)

        if self.bias_gelu_fusion:
            assert self.add_bias is True
            assert self.activation_func == F.gelu
            intermediate_parallel = bias_gelu_impl(intermediate_parallel, bias_parallel)
        else:
            if bias_parallel is not None:
                intermediate_parallel = intermediate_parallel + bias_parallel
            intermediate_parallel = self.activation_func(intermediate_parallel)

        # [s, b, h]
        output, output_bias = self.dense_4h_to_h(intermediate_parallel)
        return output, output_bias

def sinkhorn(cost, tol=0.0001):
    cost = torch.exp(cost)
    d0 = torch.ones(cost.size(0), device=cost.device, dtype=cost.dtype)
    d1 = torch.ones(cost.size(1), device=cost.device, dtype=cost.dtype)
    
    eps = 0.00000001
    error = 1e9
    d1_old = d1
    while error > tol:
        d0 = (1/d0.size(0))*1/(torch.sum(d1*cost,1) + eps)
        d1 = (1/d1.size(0))*1/(torch.sum(d0.unsqueeze(1)*cost,0)+eps)
        error = torch.mean(torch.abs(d1_old-d1))
        d1_old = d1
    return d1*cost*d0.unsqueeze(1)

class SwitchMLP(MegatronModule):
    """
    Routes input to one of N MLP "experts"
    """
    def __init__(self, config):
        super(SwitchMLP, self).__init__()
        args = get_args()
<<<<<<< HEAD
        self.router = torch.nn.Linear(args.hidden_size, args.num_experts)
        assert args.num_experts % mpu.get_data_parallel_world_size() == 0
        self.num_local_experts = args.num_experts // mpu.get_data_parallel_world_size()
        local_expert_indices_offset = mpu.get_data_parallel_rank() * self.num_local_experts
        self.local_expert_indices = [local_expert_indices_offset + i for i in range(self.num_local_experts)]
  
        self.local_experts = torch.nn.ModuleList()
        for i in range(self.num_local_experts):
            self.local_experts.append(ParallelMLP(init_method, output_layer_init_method, is_expert=True))

    def gather_indices(self, local_indices):
        """ Gather tensors and concatinate along the first dimension."""
        world_size = torch.distributed.get_world_size()
        # Bypass the function if we are using only 1 GPU.
        if world_size == 1:
            return local_indices

        dim_size = list(local_indices.size())
        dim_size[0] = dim_size[0] * world_size

        # TODO pre allocate memory
        output = torch.empty(dim_size, dtype=local_indices.dtype,
                             device=torch.cuda.current_device())
        torch.distributed._all_gather_base(output, local_indices.contiguous())
        return output
=======
        self.router = torch.nn.Linear(config.hidden_size, args.num_experts)
        self.experts = torch.nn.ModuleList()
        for i in range(args.num_experts):
            self.experts.append(ParallelMLP(config))
>>>>>>> 0ff88d57

    def forward(self, hidden_states):
        # hidden_states: [b, s, h]
        args = get_args()
        s = hidden_states.size(0)
        b = hidden_states.size(1)
        h = hidden_states.size(2)
        route = self.router(hidden_states).view(-1, args.num_experts)
        
        # TODO (rprenger) Right now we're just using the sinkhorn algorithm
        # for load balancing. There should be an option to do no load balancing
        # and the algorithm and parametets should be further tested
        with torch.no_grad():
            sinkroute = sinkhorn(route.detach().to(dtype=torch.float32))
            _, max_ind = torch.max(sinkroute, dim=1)
        route = torch.sigmoid(route)
        max_prob = torch.unsqueeze(route[torch.arange(route.size(0)), max_ind], 1)
        hidden_states = hidden_states.view(-1, hidden_states.size(2)) # [b*s h]

        # TODO (rprenger) TODO this could be made easier to read
        # Converting [s, b, h] to [s*b, h].
        # Each vector could be routed differently
        global_hidden_states = \
            mpu.gather_from_sequence_parallel_region_to_moe(hidden_states)
        global_indices = self.gather_indices(max_ind)
        output_total = torch.zeros_like(global_hidden_states)
        output_bias_total = torch.zeros_like(global_hidden_states)
        for expert_num, expert in enumerate(self.local_experts):
            local_expert_index = self.local_expert_indices[expert_num]
            local_indices = (global_indices == local_expert_index).nonzero()
            hidden = global_hidden_states[local_indices, :]
            output, output_bias = expert(hidden)
            output_bias = output_bias.expand_as(output)
            output_total[local_indices, :] = output
            output_bias_total[local_indices, :] = output_bias

        output_total = \
            mpu.reduce_scatter_to_sequence_parallel_region_from_moe(output_total)
        output_bias_total = \
            mpu.reduce_scatter_to_sequence_parallel_region_from_moe(output_bias_total)

        # bias is duplicated across tensor parallelism ranks; reduce scatter reduces bias across tensor parallel_ranks
        output_bias_total = output_bias_total/mpu.get_tensor_model_parallel_world_size()

        output_total = output_total*max_prob
        output_bias_total = output_bias_total*max_prob
        output_total = output_total.view(s, b, h)
        output_bias_total = output_bias_total.view(s, b, h)
        return output_total, output_bias_total


class CoreAttention(MegatronModule):

    def __init__(self, layer_number, config,
                 attn_mask_type=AttnMaskType.padding):
        super(CoreAttention, self).__init__()
        self.fp16 = config.fp16
        self.bf16 = config.bf16

        self.apply_query_key_layer_scaling = config.apply_query_key_layer_scaling
        self.attention_softmax_in_fp32 = config.attention_softmax_in_fp32
        if self.apply_query_key_layer_scaling:
            self.attention_softmax_in_fp32 = True
        self.layer_number = max(1, layer_number)
        self.attn_mask_type = attn_mask_type
        self.sequence_parallel = config.sequence_parallel

        projection_size = config.kv_channels * config.num_attention_heads

        # Per attention head and per partition values.
        world_size = mpu.get_tensor_model_parallel_world_size()
        self.hidden_size_per_partition = core.utils.divide(projection_size,
                                                           world_size)
        self.hidden_size_per_attention_head = core.utils.divide(
            projection_size, config.num_attention_heads)
        self.num_attention_heads_per_partition = core.utils.divide(
            config.num_attention_heads, world_size)

        coeff = None
        self.norm_factor = math.sqrt(self.hidden_size_per_attention_head)
        if self.apply_query_key_layer_scaling:
            coeff = self.layer_number
            self.norm_factor *= coeff

        self.scale_mask_softmax = FusedScaleMaskSoftmax(
            self.fp16, self.bf16,
            self.attn_mask_type,
            config.masked_softmax_fusion,
            attention_mask_func,
            self.attention_softmax_in_fp32,
            coeff)

        # Dropout. Note that for a single iteration, this layer will generate
        # different outputs on different number of parallel partitions but
        # on average it should not be partition dependent.
        self.attention_dropout = torch.nn.Dropout(config.attention_dropout)

    def forward(self, query_layer, key_layer,
                value_layer, attention_mask):

        # ===================================
        # Raw attention scores. [b, np, s, s]
        # ===================================

        # [b, np, sq, sk]
        output_size = (query_layer.size(1),
                       query_layer.size(2),
                       query_layer.size(0),
                       key_layer.size(0))

        # [sq, b, np, hn] -> [sq, b * np, hn]
        query_layer = query_layer.reshape(output_size[2],
                                          output_size[0] * output_size[1], -1)
        # [sk, b, np, hn] -> [sk, b * np, hn]
        key_layer = key_layer.view(output_size[3],
                                   output_size[0] * output_size[1], -1)

        # preallocting input tensor: [b * np, sq, sk]
        matmul_input_buffer = mpu.get_global_memory_buffer().get_tensor(
            (output_size[0]*output_size[1], output_size[2], output_size[3]),
            query_layer.dtype, "mpu")

        # Raw attention scores. [b * np, sq, sk]
        matmul_result = torch.baddbmm(
            matmul_input_buffer,
            query_layer.transpose(0, 1),   # [b * np, sq, hn]
            key_layer.transpose(0, 1).transpose(1, 2),  # [b * np, hn, sk]
            beta=0.0, alpha=(1.0/self.norm_factor))

        # change view to [b, np, sq, sk]
        attention_scores = matmul_result.view(*output_size)

        # ===========================
        # Attention probs and dropout
        # ===========================

        # attention scores and attention mask [b, np, sq, sk]
        attention_probs = self.scale_mask_softmax(attention_scores,
                                                  attention_mask)

        # This is actually dropping out entire tokens to attend to, which might
        # seem a bit unusual, but is taken from the original Transformer paper.
        if not self.sequence_parallel:
            with tensor_parallel.get_cuda_rng_tracker().fork():
                attention_probs = self.attention_dropout(attention_probs)
        else:
            attention_probs = self.attention_dropout(attention_probs)

        # =========================
        # Context layer. [sq, b, hp]
        # =========================

        # value_layer -> context layer.
        # [sk, b, np, hn] --> [b, np, sq, hn]

        # context layer shape: [b, np, sq, hn]
        output_size = (value_layer.size(1),
                       value_layer.size(2),
                       query_layer.size(0),
                       value_layer.size(3))

        # change view [sk, b * np, hn]
        value_layer = value_layer.view(value_layer.size(0),
                                       output_size[0] * output_size[1], -1)

        # change view [b * np, sq, sk]
        attention_probs = attention_probs.view(output_size[0] * output_size[1],
                                               output_size[2], -1)

        # matmul: [b * np, sq, hn]
        context_layer = torch.bmm(attention_probs, value_layer.transpose(0, 1))

        # change view [b, np, sq, hn]
        context_layer = context_layer.view(*output_size)

        # [b, np, sq, hn] --> [sq, b, np, hn]
        context_layer = context_layer.permute(2, 0, 1, 3).contiguous()

        # [sq, b, np, hn] --> [sq, b, hp]
        new_context_layer_shape = context_layer.size()[:-2] + \
            (self.hidden_size_per_partition,)
        context_layer = context_layer.view(*new_context_layer_shape)

        return context_layer


class FlashSelfAttention(torch.nn.Module):
    """Implement the scaled dot product attention with softmax.
    Arguments
    ---------
        softmax_scale: The temperature to use for the softmax attention.
                      (default: 1/sqrt(d_keys) where d_keys is computed at
                      runtime)
        attention_dropout: The dropout rate to apply to the attention
                           (default: 0.0)
    """
    def __init__(self, causal=False, softmax_scale=None, attention_dropout=0.0,
                 device=None, dtype=None):
        super().__init__()
        assert flash_attn_unpadded_func is not None, ('Please install FlashAttention first, '
                                                      'e.g., with pip install flash-attn')
        assert rearrange is not None, 'Please install einops first, e.g., with pip install einops'
        self.causal = causal
        self.softmax_scale = softmax_scale
        self.dropout_p = attention_dropout

    def forward(self, q, k, v):
        """Implements the multihead softmax attention.
        Arguments
        ---------
            q, k, v: The tensor containing the query, key, and value. (B, S, H, D)
        """

        assert all((i.dtype in [torch.float16, torch.bfloat16] for i in (q,k,v)))
        assert all((i.is_cuda for i in (q,k,v)))

        batch_size, seqlen_q = q.shape[0], q.shape[1]
        seqlen_k = k.shape[1]

        q, k, v = [rearrange(x, 'b s ... -> (b s) ...') for x in [q, k, v]]
        cu_seqlens_q = torch.arange(0, (batch_size + 1) * seqlen_q, step=seqlen_q, dtype=torch.int32,
                                    device=q.device)

        if self.training:
            # during training q,k,v always have same seqlen
            assert seqlen_k == seqlen_q

            is_causal = self.causal
            cu_seqlens_k = cu_seqlens_q
            dropout_p = self.dropout_p
        else:
            # turn off FA causal mask after first inference autoregressive iteration
            # only on first autoregressive step q,k,v have same seqlen
            is_causal = seqlen_q == seqlen_k
            cu_seqlens_k = torch.arange(0, (batch_size + 1) * seqlen_k, step=seqlen_k, dtype=torch.int32,
                        device=q.device)
            dropout_p = 0

        output = flash_attn_unpadded_func(
            q, k, v, cu_seqlens_q, cu_seqlens_k, seqlen_q, seqlen_k,
            dropout_p,
            softmax_scale=self.softmax_scale, causal=is_causal
        )

        output = rearrange(output, '(b s) ... -> b s ...', b=batch_size)
        return output


class ParallelAttention(MegatronModule):
    """Parallel self-attention layer abstract class.

    Self-attention layer takes input with size [s, b, h]
    and returns output of the same size.
    """

    def __init__(self, config, layer_number,
                 attention_type=AttnType.self_attn,
                 attn_mask_type=AttnMaskType.padding):
        super(ParallelAttention, self).__init__()
        args = get_args()
        self.layer_number = max(1, layer_number)
        self.attention_type = attention_type
        self.attn_mask_type = attn_mask_type
        self.params_dtype = config.params_dtype
        self.sequence_parallel = config.sequence_parallel

        self.group_query_attention = args.group_query_attention
        self.num_query_groups = args.num_query_groups

        query_projection_size = config.kv_channels * config.num_attention_heads
        if self.group_query_attention:
            kv_projection_size = args.kv_channels * args.num_query_groups
        else:
            kv_projection_size = args.kv_channels * args.num_attention_heads

        self.use_flash_attn = args.use_flash_attn \
            and attention_type == AttnType.self_attn \
            and self.attn_mask_type == AttnMaskType.causal
        if self.use_flash_attn:
            if flash_attn_unpadded_func is None:
                raise ImportError('FlashAttention is not installed, please install with '
                                  'pip install flash-attn')
            assert attention_type == AttnType.self_attn, ('FlashAttention code path only supports '
                                                          'self-attention for now')
            assert self.attn_mask_type == AttnMaskType.causal, ('FlashAttention code path only '
                                                                'supports causal mask for now')
            if rearrange is None:
                raise ImportError('einops is not installed, please install with pip install einops')

        # Per attention head and per partition values.
        world_size = mpu.get_tensor_model_parallel_world_size()
        self.hidden_size_per_attention_head = core.utils.divide(
            query_projection_size, config.num_attention_heads)
        self.num_attention_heads_per_partition = core.utils.divide(
            config.num_attention_heads, world_size)

        if self.group_query_attention:
            if args.num_query_groups % world_size != 0:
                raise NotImplementedError('Currently the num_query_groups should be '
                                          'a multiple of the tensor parallel size')
            self.num_query_groups_per_partition = core.utils.divide(
                        args.num_query_groups, world_size)
        else:
            self.num_query_groups_per_partition = self.num_attention_heads_per_partition

        # Strided linear layer.
        if attention_type == AttnType.self_attn:
            self.query_key_value = tensor_parallel.ColumnParallelLinear(
                config.hidden_size,
                query_projection_size + 2 * kv_projection_size,
                config=config,
                init_method=config.init_method,
                bias=args.add_bias_linear,
                gather_output=False)
        else:
            assert attention_type == AttnType.cross_attn

            if self.group_query_attention:
                raise NotImplementedError("Grouped query attention not implemented for cross-attention.")
            assert query_projection_size == kv_projection_size

            self.query = tensor_parallel.ColumnParallelLinear(
                config.hidden_size,
                query_projection_size,
                config=config,
                init_method=config.init_method,
                bias=config.add_bias_linear,
                gather_output=False)

            self.key_value = tensor_parallel.ColumnParallelLinear(
                config.hidden_size,
                2 * kv_projection_size,
                config=config,
                init_method=config.init_method,
                bias=config.add_bias_linear,
                gather_output=False)

        self.core_attention = CoreAttention(self.layer_number, config,
                                            self.attn_mask_type)
        self.checkpoint_core_attention = config.recompute_granularity == 'selective'

        if self.use_flash_attn:
            self.core_attention_flash = FlashSelfAttention(
                causal=True, attention_dropout=config.attention_dropout
            )

        # Output.
        self.dense = tensor_parallel.RowParallelLinear(
            query_projection_size,
            config.hidden_size,
            config=config,
            init_method=config.output_layer_init_method,
            bias=args.add_bias_linear,
            input_is_parallel=True,
            skip_bias_add=True)

    def _checkpointed_attention_forward(self, query_layer, key_layer,
                                        value_layer, attention_mask,
                                        rotary_pos_emb=None):
        """Forward method with activation checkpointing."""
        def custom_forward(*inputs):
            query_layer = inputs[0]
            key_layer = inputs[1]
            value_layer = inputs[2]
            attention_mask = inputs[3]
            output_ = self.core_attention(query_layer, key_layer,
                                          value_layer, attention_mask)
            return output_

        q_pos_emb, k_pos_emb = (None, None) if rotary_pos_emb is None \
            else rotary_pos_emb

        hidden_states = tensor_parallel.checkpoint(
            custom_forward,
            False, query_layer, key_layer, value_layer, attention_mask,
            q_pos_emb, k_pos_emb)

        return hidden_states

    def _allocate_memory(self, inference_max_sequence_len, batch_size, num_attention_heads):
        return torch.empty(
            inference_max_sequence_len,
            batch_size,
            num_attention_heads,
            self.hidden_size_per_attention_head,
            dtype=self.params_dtype,
            device=torch.cuda.current_device())

    def forward(self, hidden_states, attention_mask,
                encoder_output=None, inference_params=None,
                rotary_pos_emb=None):
        # hidden_states: [sq, b, h]

        # =================================================
        # Pre-allocate memory for key-values for inference.
        # =================================================
        is_first_step = False
        if inference_params:
            if self.layer_number not in inference_params.key_value_memory_dict:
                inf_max_seq_len = inference_params.max_sequence_len
                inf_max_batch_size = inference_params.max_batch_size
                inference_key_memory = self._allocate_memory(
                    inf_max_seq_len, inf_max_batch_size,
                    self.num_query_groups_per_partition)
                inference_value_memory = self._allocate_memory(
                    inf_max_seq_len, inf_max_batch_size,
                    self.num_query_groups_per_partition)

                inference_params.key_value_memory_dict[self.layer_number] = (
                    inference_key_memory, inference_value_memory)
                is_first_step = True
            else:
                inference_key_memory, inference_value_memory = \
                    inference_params.key_value_memory_dict[self.layer_number]

        # =====================
        # Query, Key, and Value
        # =====================
        if self.attention_type == AttnType.self_attn:
            # Attention heads [sq, b, h] --> [sq, b, ng * (np/ng + 2) * hn)]
            mixed_x_layer, _ = self.query_key_value(hidden_states)

            # [sq, b, hp] --> [sq, b, ng, (np/ng + 2) * hn]
            new_tensor_shape = mixed_x_layer.size()[:-1] + (
                self.num_query_groups_per_partition,
                (
                    (self.num_attention_heads_per_partition // self.num_query_groups_per_partition + 2)
                    * self.hidden_size_per_attention_head
                ),
            )
            mixed_x_layer = mixed_x_layer.view(*new_tensor_shape)

            # [sq, b, ng, (np/ng + 2) * hn] --> [sq, b, ng, np/ng * hn], [sq, b, ng, hn], [sq, b, ng, hn]
            (query_layer,
            key_layer,
            value_layer) = torch.split(
                mixed_x_layer,
                [
                    (
                        self.num_attention_heads_per_partition // self.num_query_groups_per_partition
                        * self.hidden_size_per_attention_head
                    ),
                    self.hidden_size_per_attention_head,
                    self.hidden_size_per_attention_head
                ],
                dim=3)
            # [sq, b, ng, np/ng * hn] -> [sq, b, np, hn] -
            query_layer = query_layer.view(query_layer.size(0), query_layer.size(1), -1, self.hidden_size_per_attention_head)
        else:
            # Attention heads [sk, b, h] --> [sk, b, (np * 2 * hn)]
            mixed_kv_layer, _ = self.key_value(encoder_output)

            # [sk, b, (np * 2 * hn)] --> [sk, b, np, 2 * hn]
            new_tensor_shape = mixed_kv_layer.size()[:-1] + \
                (self.num_attention_heads_per_partition,
                2 * self.hidden_size_per_attention_head)
            mixed_kv_layer = mixed_kv_layer.view(*new_tensor_shape)

            # [sk, b, np, 2 * hn] --> 2 [sk, b, np, hn]
            (key_layer,
            value_layer) = tensor_parallel.split_tensor_along_last_dim(mixed_kv_layer, 2)

            # Attention head [sq, b, h] --> [sq, b, hp]
            query_layer, _ = self.query(hidden_states)
            # [sq, b, hp] --> [sq, b, np, hn]
            new_tensor_shape = query_layer.size()[:-1] + \
                (self.num_attention_heads_per_partition,
                self.hidden_size_per_attention_head)
            query_layer = query_layer.view(*new_tensor_shape)

        # ==================================
        # Adjust key and value for inference
        # ==================================

        # duplicate the pos_emb for self attention
        if rotary_pos_emb is not None:
            if isinstance(rotary_pos_emb, tuple):
                rotary_pos_emb = rotary_pos_emb
            else:
                rotary_pos_emb = ((rotary_pos_emb,) * 2)

        if inference_params:
            batch_start = inference_params.batch_size_offset
            batch_end = batch_start + key_layer.size(1)
            assert batch_end <= inference_key_memory.size(1)
            sequence_start = inference_params.sequence_len_offset
            sequence_end = sequence_start + key_layer.size(0)
            assert sequence_end <= inference_key_memory.size(0)
            # Copy key and values.
            inference_key_memory[sequence_start:sequence_end,
                                 batch_start:batch_end, ...] = key_layer
            inference_value_memory[sequence_start:sequence_end,
                                   batch_start:batch_end, ...] = value_layer
            key_layer = inference_key_memory[
                :sequence_end, batch_start:batch_end, ...]
            value_layer = inference_value_memory[
                :sequence_end, batch_start:batch_end, ...]


            # adjust the key rotary positional embedding
            if rotary_pos_emb is not None:
                q_pos_emb, k_pos_emb = rotary_pos_emb
                # need to cross check this condition during inference
                # if not set_inference_key_value_memory:
                if not is_first_step:
                    # In inference, we compute one token at a time.
                    # Select the correct positional embedding
                    # (only the last token in the sequence)
                    q_pos_emb = q_pos_emb[sequence_end - 1 : sequence_end]
                else:
                    # In the first forward pass of inference,
                    # we use the entire provided prefix.
                    # q_pos_emb here has the rope embeddings of the entire
                    # prefix + to-be-generated output so
                    # we slice to just the prefix.
                    q_pos_emb = q_pos_emb[:sequence_end, :, :, :]
                k_pos_emb = k_pos_emb[:sequence_end, :, :, :]
                rotary_pos_emb = (q_pos_emb, k_pos_emb)

        # ==================================
        # core attention computation
        # ==================================

        # expand the key_layer and value_layer [sk, b, ng, hn] -> [sk, b, np, hn]
        key_layer = key_layer.repeat_interleave(
            self.num_attention_heads_per_partition // self.num_query_groups_per_partition,
            dim = 2
        )
        value_layer = value_layer.repeat_interleave(
            self.num_attention_heads_per_partition // self.num_query_groups_per_partition,
            dim = 2
        )

        # apply relative positional encoding (rotary embedding)
        if rotary_pos_emb is not None:
            q_pos_emb, k_pos_emb = rotary_pos_emb
            query_layer = apply_rotary_pos_emb(query_layer, q_pos_emb)
            key_layer = apply_rotary_pos_emb(key_layer, k_pos_emb)
            # TODO, can apply positional embedding to value_layer so it has
            # absolute positional embedding.
            # otherwise, only relative positional embedding takes effect
            # value_layer = apply_rotary_pos_emb(value_layer, k_pos_emb)

        if not self.use_flash_attn:
            if self.checkpoint_core_attention:
                context_layer = self._checkpointed_attention_forward(
                    query_layer, key_layer, value_layer, attention_mask)
            else:
                context_layer = self.core_attention(
                    query_layer, key_layer, value_layer, attention_mask)
        else:
            q, k, v = [rearrange(x, 's b ... -> b s ...').contiguous()
                       for x in (query_layer, key_layer, value_layer)]
            if not self.sequence_parallel:
                with tensor_parallel.get_cuda_rng_tracker().fork():
                    context_layer = self.core_attention_flash(q, k, v)
            else:
                context_layer = self.core_attention_flash(q, k, v)
            context_layer = rearrange(context_layer, 'b s h d -> s b (h d)').contiguous()

        # =================
        # Output. [sq, b, h]
        # =================

        output, bias = self.dense(context_layer)

        return output, bias


def bias_dropout_add(x, bias, residual, prob, training):
    # type: (Tensor, Optional[Tensor], Tensor, float, bool) -> Tensor
    if bias is not None:
        x = x + bias
    out = torch.nn.functional.dropout(x, p=prob, training=training)
    out = residual + out
    return out


def get_bias_dropout_add(training):
    def _bias_dropout_add(x, bias, residual, prob):
        return bias_dropout_add(x, bias, residual, prob, training)
    return _bias_dropout_add


@torch.jit.script
def bias_dropout_add_fused_train(x: torch.Tensor,
                                 bias: Optional[torch.Tensor],
                                 residual: torch.Tensor,
                                 prob: float) -> torch.Tensor:
    return bias_dropout_add(x, bias, residual, prob, True)


@torch.jit.script
def bias_dropout_add_fused_inference(x: torch.Tensor,
                                     bias: Optional[torch.Tensor],
                                     residual: torch.Tensor,
                                     prob: float) -> torch.Tensor:
    return bias_dropout_add(x, bias, residual, prob, False)


class ParallelTransformerLayer(MegatronModule):
    """A single transformer layer.

    Transformer layer takes input with size [s, b, h] and returns an
    output of the same size.
    """

    def __init__(self, config,
                 layer_number, layer_type=LayerType.encoder,
                 self_attn_mask_type=AttnMaskType.padding,
                 drop_path_rate=0.):
                 # retriever=None):
        args = get_args()

        super(ParallelTransformerLayer, self).__init__()
        self.layer_number = layer_number
        self.layer_type = layer_type

        self.apply_residual_connection_post_layernorm \
            = config.apply_residual_connection_post_layernorm

        self.bf16 = config.bf16
        self.fp32_residual_connection = config.fp32_residual_connection

        # Layernorm on the input data.
        self.input_layernorm = LayerNorm(
            config.hidden_size,
            eps=config.layernorm_epsilon,
            no_persist_layer_norm=args.no_persist_layer_norm,
            sequence_parallel=config.sequence_parallel,
            apply_layernorm_1p=args.apply_layernorm_1p)

        # Self attention.
        self.self_attention = ParallelAttention(
            config,
            layer_number,
            attention_type=AttnType.self_attn,
            attn_mask_type=self_attn_mask_type)
        self.hidden_dropout = config.hidden_dropout
        self.bias_dropout_fusion = config.bias_dropout_fusion
        self.drop_path = DropPath(drop_path_rate) if drop_path_rate > 0.0 else None

        # Layernorm on the attention output
        self.post_attention_layernorm = LayerNorm(
            config.hidden_size,
            eps=config.layernorm_epsilon,
            no_persist_layer_norm=not config.persist_layer_norm,
            sequence_parallel=config.sequence_parallel,
            apply_layernorm_1p=args.apply_layernorm_1p)

        # Cross attention.
        if self.layer_type in (LayerType.decoder,
                               LayerType.retro_decoder,
                               LayerType.retro_decoder_with_retriever,
                               LayerType.retro_encoder):
            self.inter_attention = ParallelAttention(
                config,
                layer_number,
                attention_type=AttnType.cross_attn)
            # Layernorm on the attention output.
            self.post_inter_attention_layernorm = LayerNorm(
                config.hidden_size,
                eps=config.layernorm_epsilon,
                no_persist_layer_norm=not config.persist_layer_norm,
                sequence_parallel=config.sequence_parallel,
                apply_layernorm_1p=args.apply_layernorm_1p)

        # MLP
        if args.num_experts is not None:
            self.mlp = SwitchMLP(config)
        else:
            self.mlp = ParallelMLP(config)

        # Set bias+dropout+add fusion grad_enable execution handler.
        TORCH_MAJOR = int(torch.__version__.split('.')[0])
        TORCH_MINOR = int(torch.__version__.split('.')[1])
        use_nvfuser = TORCH_MAJOR > 1 or (TORCH_MAJOR == 1 and TORCH_MINOR >= 10)
        self.bias_dropout_add_exec_handler = \
                nullcontext if use_nvfuser else torch.enable_grad

        if args.retro_add_retriever:
            retro_args = get_retro_args()
            self.retro_num_neighbors = args.retro_num_neighbors
            self.retro_chunk_length = retro_args.retro_gpt_chunk_length
            self.retro_retrieved_length = retro_args.retro_gpt_retrieved_length

        # Retriever (bi-directional transformer with cross attention)
        if layer_type == LayerType.retro_decoder_with_retriever:
            self.retriever = ParallelTransformer(
                config=config,
                model_type=ModelType.retro_encoder,
                self_attn_mask_type=AttnMaskType.padding,
                pre_process=True,
                post_process=False,
            )
            self._retriever_key = 'retriever'
        else:
            self.retriever = None

    def default_decoder_cross_attention(self,
                                        encoder_output,
                                        enc_dec_attn_mask,
                                        layernorm_input,
                                        layernorm_output,
                                        bias_dropout_add_func):
        '''Cross attention for a standard encoder-decoder model.'''

        # Attention.
        attention_output, attention_bias = \
            self.inter_attention(layernorm_output,
                                 enc_dec_attn_mask,
                                 encoder_output=encoder_output)

        # Residual connection.
        if self.apply_residual_connection_post_layernorm:
            residual = layernorm_output
        else:
            residual = layernorm_input

        if attention_bias is not None:
            attention_bias = attention_bias.expand_as(residual)

        # Bias-dropout-add.
        with self.bias_dropout_add_exec_handler():
            layernorm_input = bias_dropout_add_func(
                attention_output,
                attention_bias,
                residual,
                self.hidden_dropout)

        # Layer norm.
        layernorm_output = self.post_inter_attention_layernorm(layernorm_input)

        return layernorm_input, layernorm_output

    def retro_encoder_cross_attention(self,
                                      retriever_output,
                                      layernorm_input,
                                      layernorm_output,
                                      bias_dropout_add_func):
        """Cross attention for Retro encoder.

        Notation:
            ns : Sequence length.
            bs : Batch size.
            d  : Hidden size.
            l  : Number of chunks per sample (i.e., seq_length/chunk_length).
            k  : Number of neighbors.
            r  : Number of retrieved tokens (neighbors + continuation).
        """

        ns, bs, d = layernorm_output.shape # [r, bs * l * k, d]

        # Divide sequence dimension into chunks.
        chunked_outputs = layernorm_output.reshape(self.retro_retrieved_length,
                                                   -1,
                                                   self.retro_num_neighbors,
                                                   d)
        chunked_outputs_before_layer_norm = \
            layernorm_input.reshape(self.retro_retrieved_length, -1,
                                    self.retro_num_neighbors, d) # [r, bs*l, k, d]

        # Per-chunk attention.
        layernorm_inputs = []
        layernorm_outputs = []
        for k in range(self.retro_num_neighbors):

            # Attention.
            chunked_output = chunked_outputs[:,:,k].contiguous()
            attention_output, attention_bias = \
                self.inter_attention(
                    chunked_output, # Q (neighbor embedding)
                    None,
                    encoder_output=retriever_output) # K, V (hidden act)

            # Residual connection.
            if self.apply_residual_connection_post_layernorm:
                residual = chunked_output
            else:
                residual = chunked_outputs_before_layer_norm[:,:,k]

            # Re-enable torch grad to enable fused optimization.
            with torch.enable_grad():
                layernorm_input = bias_dropout_add_func(
                    attention_output,
                    None if attention_bias is None else attention_bias.expand_as(residual),
                    residual,
                    self.hidden_dropout)
                layernorm_inputs.append(layernorm_input)

            # Layer norm.
            layernorm_output = \
                self.post_inter_attention_layernorm(layernorm_input)
            layernorm_outputs.append(layernorm_output)

        # Concatenate layer norms.
        # layernorm_input : [r, k * bs * l, d]
        # layernorm_output : [r, k * bs * l, d]
        layernorm_input = \
            torch.stack(layernorm_inputs, dim=1).reshape(ns, bs, d)
        layernorm_output = \
            torch.stack(layernorm_outputs, dim=1).reshape(ns, bs, d)

        return layernorm_input, layernorm_output

    def retro_decoder_cross_attention(self,
                                      retriever_input,
                                      retriever_output,
                                      retriever_attn_mask,
                                      layernorm_input,
                                      layernorm_output,
                                      inference_params,
                                      bias_dropout_add_func):
        """Cross attention for Retro decoder.

        Notation:
            ns : Sequence length.
            bs : Batch size.
            d  : Hidden size.
            l  : Number of chunks per sample (i.e., seq_length/chunk_length).
            m  : Number of tokens per chunk.
            k  : Number of neighbors.
            r  : Number of retrieved tokens (neighbors + continuation).
        """

        ns, bs, d = layernorm_output.shape
        l = int(np.ceil(ns / self.retro_chunk_length))

        # Retrieve neighbors.
        if self.layer_type == LayerType.retro_decoder_with_retriever:
            first_ns = ns % self.retro_chunk_length
            if first_ns > 0:
                raise Exception("test this case.")
                first_chunk, rest_chunk = \
                    layernorm_output[:first_ns], layernorm_output[first_ns:]
                first_chunk = torch.nn.functional.pad(
                    first_chunk,
                    (0, 0, 0, 0, 0, self.retro_chunk_length - first_ns),
                    'constant',
                    0)
                chunked_output = \
                    torch.cat((first_chunk, rest_chunk), dim=0) # [l * m, bs, d]
            else:
                chunked_output = layernorm_output # [l * m, bs, d]
            chunked_output = chunked_output \
                .reshape(l, self.retro_chunk_length, bs, d) \
                .permute(1, 2, 0, 3) \
                .reshape(self.retro_chunk_length, bs * l, d) \
                .contiguous()

            # Get Encoder Output
            retriever_output = self.retriever(
                hidden_states=retriever_input,
                attention_mask=retriever_attn_mask,
                retriever_output=chunked_output,
                retriever_attn_mask=retriever_attn_mask,
                inference_params=inference_params) # [r, k * bs * l , d]
            retriever_output = retriever_output.reshape(
                self.retro_retrieved_length * self.retro_num_neighbors, bs * l, d) # [r * k, bs * l, d]

        # Chunks.
        pad = (ns - 1) % self.retro_chunk_length
        attending_chunks = layernorm_output[pad:]
        padded_chunks = torch.nn.functional.pad(
            attending_chunks,
            (0, 0, 0, 0, 0, self.retro_chunk_length - 1),
            'constant', 0)
        padded_chunked_output = padded_chunks \
            .reshape(l, self.retro_chunk_length, bs, d) \
            .permute(1, 2, 0, 3)
        padded_chunked_output = padded_chunked_output.reshape(
            self.retro_chunk_length, bs * l, d).contiguous()

        # Encoder output.
        attention_output, attention_bias = \
            self.inter_attention(padded_chunked_output,
                                 None,
                                 encoder_output=retriever_output)

        # Residual connection.
        if self.apply_residual_connection_post_layernorm:
            residual = layernorm_output
        else:
            residual = layernorm_input

        # Re-enable torch grad to enable fused optimization.
        with torch.enable_grad():
            layernorm_input = bias_dropout_add_func(
                attention_output,
                None if attention_bias is None else attention_bias.expand_as(attention_output),
                torch.zeros_like(attention_output),
                self.hidden_dropout)
            layernorm_input = layernorm_input \
                .reshape(self.retro_chunk_length, bs, l, d) \
                .permute(2, 0, 1, 3) # [l, m, bs, d]
            layernorm_input = layernorm_input.reshape(self.retro_chunk_length * l, bs, d)
            layernorm_input = torch.nn.functional.pad(
                layernorm_input,
                (0, 0, 0, 0, pad, 0),
                'constant', 0)[:ns] # [ns, b, d]
            layernorm_input = layernorm_input + residual

        # Layer norm post the decoder attention
        layernorm_output = self.post_inter_attention_layernorm(layernorm_input)

        return retriever_output, layernorm_input, layernorm_output

    def forward(self, hidden_states, attention_mask,
                encoder_output=None, enc_dec_attn_mask=None,
                retriever_input=None,
                retriever_output=None,
                retriever_attn_mask=None,
                inference_params=None,
                rotary_pos_emb=None):
        # hidden_states: [s, b, h]

        # Layer norm at the beginning of the transformer layer.
        layernorm_output = self.input_layernorm(hidden_states)

        # Self attention.
        attention_output, attention_bias = \
            self.self_attention(
                layernorm_output,
                attention_mask,
                inference_params=inference_params,
                rotary_pos_emb=rotary_pos_emb)

        # Residual connection.
        if self.apply_residual_connection_post_layernorm:
            residual = layernorm_output
        else:
            residual = hidden_states

        if self.drop_path is None:
            # jit scripting for a nn.module (with dropout) is not
            # trigerring the fusion kernel. For now, we use two
            # different nn.functional routines to account for varying
            # dropout semantics during training and inference phases.
            if self.bias_dropout_fusion:
                if self.training:
                    bias_dropout_add_func = bias_dropout_add_fused_train
                else:
                    bias_dropout_add_func = bias_dropout_add_fused_inference
            else:
                bias_dropout_add_func = get_bias_dropout_add(self.training)

            if attention_bias is not None:
                attention_bias = attention_bias.expand_as(residual)
            with self.bias_dropout_add_exec_handler():
                layernorm_input = bias_dropout_add_func(
                    attention_output,
                    attention_bias,
                    residual,
                    self.hidden_dropout)
        else:
            out = torch.nn.functional.dropout(attention_output + attention_bias,
                                              p=self.hidden_dropout,
                                              training=self.training)
            layernorm_input = residual + self.drop_path(out)

        # Layer norm post the self attention.
        layernorm_output = self.post_attention_layernorm(layernorm_input)

        # Cross attention.
        if self.layer_type == LayerType.encoder:
            pass
        elif self.layer_type == LayerType.decoder:
            layernorm_input, layernorm_output = \
                self.default_decoder_cross_attention(
                    encoder_output,
                    enc_dec_attn_mask,
                    layernorm_input,
                    layernorm_output,
                    bias_dropout_add_func)
        elif self.layer_type == LayerType.retro_encoder:
            layernorm_input, layernorm_output = \
                self.retro_encoder_cross_attention(
                    retriever_output,
                    layernorm_input,
                    layernorm_output,
                    bias_dropout_add_func)
        elif self.layer_type in (LayerType.retro_decoder,
                                 LayerType.retro_decoder_with_retriever):
            retriever_output, layernorm_input, layernorm_output = \
                self.retro_decoder_cross_attention(
                    retriever_input,
                    retriever_output,
                    retriever_attn_mask,
                    layernorm_input,
                    layernorm_output,
                    inference_params,
                    bias_dropout_add_func)
        else:
            raise Exception("Unsupported layer type, '%s'." %
                            self.layer_type.name)

        # MLP.
        mlp_output, mlp_bias = self.mlp(layernorm_output)

        # Second residual connection.
        if self.apply_residual_connection_post_layernorm:
            residual = layernorm_output
        else:
            residual = layernorm_input

        if self.drop_path is None:
            if mlp_bias is not None:
                mlp_bias = mlp_bias.expand_as(residual)
            with self.bias_dropout_add_exec_handler():
                output = bias_dropout_add_func(
                    mlp_output,
                    mlp_bias,
                    residual,
                    self.hidden_dropout)

            # Jit compiled function creates 'view' tensor. This tensor
            # potentially gets saved in the MPU checkpoint function context,
            # which rejects view tensors. While making a viewless tensor here
            # won't result in memory savings (like the data loader, or
            # p2p_communication), it serves to document the origin of this
            # 'view' tensor.
            output = core.utils.make_viewless_tensor(inp = output,
                                                     requires_grad = output.requires_grad,
                                                     keep_graph = True)

        else:
            if mlp_bias is not None:
                mlp_output = mlp_output + mlp_bias
            out = torch.nn.functional.dropout(mlp_output,
                                              p=self.hidden_dropout,
                                              training=self.training)
            output = residual + self.drop_path(out)

        if self.layer_type == LayerType.retro_decoder_with_retriever:
            return output, retriever_output
        else:
            return output


class NoopTransformerLayer(MegatronModule):
    """A single 'no-op' transformer layer.

    The sole purpose of this layer is for when a standalone embedding layer
    is used (i.e., args.standalone_embedding_stage == True). In this case,
    zero transformer layers are assigned when pipeline rank == 0. Additionally,
    when virtual pipeline rank >= 1, zero total model parameters are created
    (virtual rank 0 contains the input embedding). This results in the model's
    input and output tensors being the same, which causes an error when
    performing certain memory optimiations on the output tensor (e.g.,
    deallocating it). Thus, this layer disconnects the input from the output
    via a clone. Since ranks containing a no-op layer are generally under-
    utilized (both compute and memory), there's no worry of any performance
    degredation.
    """

    def __init__(self, layer_number):
        super().__init__()
        self.layer_number = layer_number

    def forward(self, hidden_states, attention_mask,
                encoder_output=None, enc_dec_attn_mask=None,
                inference_params=None):
        return hidden_states.clone()


def _get_num_layers(args, model_type, is_decoder=False):
    """Compute the number of transformer layers resident on the current rank."""
    is_encoder_and_decoder_model = (model_type == ModelType.encoder_and_decoder)
    if model_type == ModelType.retro_encoder:
        num_layers = args.retro_encoder_layers
    elif mpu.get_pipeline_model_parallel_world_size() > 1:
        if is_encoder_and_decoder_model:
            assert args.pipeline_model_parallel_split_rank is not None

            # When a standalone embedding stage is used, a rank is taken from
            # the encoder's ranks, to be used for the encoder's embedding
            # layer. This way, the rank referenced by the 'split rank' remains
            # the same whether or not a standalone embedding stage is used.
            num_ranks_in_encoder = (
                args.pipeline_model_parallel_split_rank - 1
                if args.standalone_embedding_stage else
                args.pipeline_model_parallel_split_rank
            )
            num_ranks_in_decoder = args.transformer_pipeline_model_parallel_size - num_ranks_in_encoder
            assert args.encoder_num_layers % num_ranks_in_encoder == 0, \
                    'encoder_num_layers (%d) must be divisible by number of ranks given to encoder (%d)' % (args.encoder_num_layers, num_ranks_in_encoder)
            assert args.decoder_num_layers % num_ranks_in_decoder == 0, \
                    'decoder_num_layers (%d) must be divisible by number of ranks given to decoder (%d)' % (args.decoder_num_layers, num_ranks_in_decoder)
            if mpu.is_pipeline_stage_before_split():
                num_layers = (
                    0
                    if args.standalone_embedding_stage
                    and mpu.get_pipeline_model_parallel_rank() == 0 else
                    args.encoder_num_layers // num_ranks_in_encoder
                )
            else:
                num_layers = args.decoder_num_layers // num_ranks_in_decoder
        else:
            assert args.num_layers == args.encoder_num_layers
            assert args.num_layers % args.transformer_pipeline_model_parallel_size == 0, \
                'num_layers must be divisible by transformer_pipeline_model_parallel_size'

            # When a standalone embedding stage is used, all transformer layers
            # are divided among pipeline rank >= 1, while on pipeline rank 0,
            # ranks either contain the input embedding layer (virtual pp rank 0),
            # or no layers at all (virtual pp rank >= 1).
            num_layers = (
                0
                if args.standalone_embedding_stage
                and mpu.get_pipeline_model_parallel_rank() == 0 else
                args.num_layers // args.transformer_pipeline_model_parallel_size
            )
    else:
        if not is_decoder:
            num_layers = args.encoder_num_layers
        else:
            num_layers = args.decoder_num_layers
    return num_layers


def _get_layer_type(model_type, default_layer_type, retro_layer_numbers,
                    layer_number):
    args = get_args()
    if args.retro_add_retriever and layer_number in retro_layer_numbers:
        if model_type == ModelType.retro_decoder:
            return LayerType.retro_decoder_with_retriever \
                if layer_number == retro_layer_numbers[0] \
                   else LayerType.retro_decoder
        elif model_type == ModelType.retro_encoder:
            return LayerType.retro_encoder
        else:
            raise Exception("Unsupported model type, '%s'." % model_type)
    else:
        return default_layer_type


class ParallelTransformer(MegatronModule):
    """Transformer class."""

    def __init__(self, config,
                 model_type, layer_type=LayerType.encoder,
                 self_attn_mask_type=AttnMaskType.padding,
                 post_layer_norm=True,
                 pre_process=True,
                 post_process=True,
                 drop_path_rate=0.0):
        super(ParallelTransformer, self).__init__()
        args = get_args()

        self.layer_type = layer_type
        self.model_type = model_type
        self.bf16 = config.bf16
        self.fp32_residual_connection = config.fp32_residual_connection
        self.post_layer_norm = post_layer_norm
        self.pre_process = pre_process
        self.post_process = post_process
        self.input_tensor = None
        self.drop_path_rate = drop_path_rate
        self.transformer_impl = args.transformer_impl
        self.retro_add_retriever = args.retro_add_retriever

        # Store activation checkpoiting flag.
        self.recompute_granularity = config.recompute_granularity
        self.recompute_method = config.recompute_method
        self.recompute_num_layers = config.recompute_num_layers
        self.distribute_saved_activations = \
            config.distribute_saved_activations and not config.sequence_parallel

        self.sequence_parallel = config.sequence_parallel

        # Transformer Engine Init.
        self.transformer_engine_v_0_10 = False
        self.transformer_engine_v_0_11 = False
        if self.transformer_impl == 'transformer_engine':
            global transformer_engine
            import transformer_engine
            from importlib.metadata import version
            from pkg_resources import packaging

            te_version = packaging.version.Version(version("transformer-engine"))
            if te_version >= packaging.version.Version("0.10.0"):
                self.transformer_engine_v_0_10 = True
            if te_version >= packaging.version.Version("0.11.0"):
                self.transformer_engine_v_0_11 = True

            del version, packaging

            assert not args.squared_relu, "TransformerEngine does not support squared relu activation."

        self.use_fp8 = args.fp8_e4m3 or args.fp8_hybrid
        self.fp8_recipe = None
        self.fp8_group = None
        if self.use_fp8:
            assert args.transformer_impl == 'transformer_engine', \
                'transformer-engine required for fp8 training and inference'
            self.fp8_group = mpu.get_amax_reduction_group()
            if args.fp8_e4m3:
                fp8_format = transformer_engine.common.recipe.Format.E4M3
            elif args.fp8_hybrid:
                fp8_format = transformer_engine.common.recipe.Format.HYBRID
            self.fp8_recipe = transformer_engine.common.recipe.DelayedScaling(
                margin=args.fp8_margin,
                interval=args.fp8_interval,
                fp8_format=fp8_format,
                amax_history_len=args.fp8_amax_history_len,
                amax_compute_algo=args.fp8_amax_compute_algo,
                override_linear_precision=(False, False, not args.fp8_wgrad),
            )

        self.num_microbatches_in_previous_step = -1
        self.microbatch_count = 0
        self.checkpoint_core_attention = config.recompute_granularity == 'selective'

        # Number of layers.
        self.num_layers = _get_num_layers(args, model_type,
                                          layer_type==LayerType.decoder)

        self.drop_path_rates = [
            rate.item() for rate in
            torch.linspace(0, self.drop_path_rate, config.num_layers)]

        self.retro_layer_numbers = None
        if model_type == ModelType.retro_decoder:
            retro_layer_start = 6 if config.num_layers <= 15 else 9
            self.retro_layer_numbers = \
                np.arange(retro_layer_start, args.num_layers + 1, 3).tolist()
        if model_type == ModelType.retro_encoder:
            self.retro_layer_numbers = [1]

        # Transformer layers.
        if args.retro_add_retriever:
            assert self.recompute_granularity != 'full', \
                "Full recompute not supported for Retro."
            assert args.transformer_impl == 'local', \
                "Transformer engine does not support Retro layers."
        def build_layer(layer_number):
            if args.transformer_impl == 'local':
                current_layer_type = _get_layer_type(
                    model_type, layer_type, self.retro_layer_numbers,
                    layer_number)
                return ParallelTransformerLayer(
                    config,
                    layer_number,
                    layer_type=current_layer_type,
                    self_attn_mask_type=self_attn_mask_type,
                    drop_path_rate=self.drop_path_rates[layer_number - 1])
            else:
                # This argument is only available from TE v0.10 onwards.
                extra_transformer_engine_kwargs = {}
                if self.transformer_engine_v_0_10:
                    extra_transformer_engine_kwargs["activation"] = "swiglu" if args.swiglu else "gelu"
                if self.transformer_engine_v_0_11:
                    extra_transformer_engine_kwargs["normalization"] = args.normalization
                return transformer_engine.pytorch.TransformerLayer(
                    config.hidden_size,
                    config.ffn_hidden_size,
                    config.num_attention_heads,
                    layernorm_epsilon=config.layernorm_epsilon,
                    hidden_dropout=config.hidden_dropout,
                    attention_dropout=config.attention_dropout,
                    init_method=config.init_method,
                    output_layer_init_method=config.output_layer_init_method,
                    layer_number=layer_number,
                    kv_channels=config.kv_channels,
                    self_attn_mask_type=self_attn_mask_type.name,
                    tp_group=mpu.get_tensor_model_parallel_group(),
                    get_rng_state_tracker=tensor_parallel.get_cuda_rng_tracker,
                    fuse_wgrad_accumulation=config.gradient_accumulation_fusion,
                    apply_query_key_layer_scaling=config.apply_query_key_layer_scaling,
                    attention_softmax_in_fp32=config.attention_softmax_in_fp32,
                    seq_length=args.seq_length,
                    micro_batch_size=args.micro_batch_size,
                    sequence_parallel=config.sequence_parallel,
                    params_dtype=config.params_dtype,
                    apply_residual_connection_post_layernorm=config.apply_residual_connection_post_layernorm,
                    output_layernorm=False,
                    layer_type="encoder",
                    bias=args.add_bias_linear,
                    drop_path_rate=self.drop_path_rates[layer_number - 1],
                    set_parallel_mode=True,
                    fuse_qkv_params=True,
                    **extra_transformer_engine_kwargs)

        if config.virtual_pipeline_model_parallel_size is not None:
            assert config.num_layers % config.virtual_pipeline_model_parallel_size == 0, \
                'num_layers_per_stage must be divisible by ' \
                'virtual_pipeline_model_parallel_size'
            assert args.model_type != ModelType.encoder_and_decoder
            # Number of layers in each model chunk is the number of layers in the stage,
            # divided by the number of model chunks in a stage.
            self.num_layers = self.num_layers // config.virtual_pipeline_model_parallel_size
            # With 8 layers, 2 stages, and 4 model chunks, we want an assignment of
            # layers to stages like (each list is a model chunk):
            # Stage 0: [0]  [2]  [4]  [6]
            # Stage 1: [1]  [3]  [5]  [7]
            # With 8 layers, 2 stages, and 2 virtual stages, we want an assignment of
            # layers to stages like (each list is a model chunk):
            # Stage 0: [0, 1]  [4, 5]
            # Stage 1: [2, 3]  [6, 7]
            offset = mpu.get_virtual_pipeline_model_parallel_rank() * (
                config.num_layers // config.virtual_pipeline_model_parallel_size) + \
                (mpu.get_pipeline_model_parallel_rank() * self.num_layers)
        else:
            # Each stage gets a contiguous set of layers.
            if args.model_type == ModelType.encoder_and_decoder and \
                    mpu.get_pipeline_model_parallel_world_size() > 1:
                pipeline_rank = mpu.get_pipeline_model_parallel_rank()
                if layer_type == LayerType.encoder:
                    offset = pipeline_rank * self.num_layers
                else:
                    num_ranks_in_enc = args.pipeline_model_parallel_split_rank
                    offset = (pipeline_rank - num_ranks_in_enc) * self.num_layers
            else:
                offset = mpu.get_pipeline_model_parallel_rank() * self.num_layers

        if self.num_layers == 0:
            # When a standalone embedding stage is used (e.g.,
            # args.standalone_embedding_stage == True), virtual pipeline ranks
            # on pipeline rank 0 will have zero transformer layers assigned to
            # them. This results in the model's input and output tensors to be
            # the same, which will cause failure for certain output tensor
            # optimizations (e.g., pipeline output deallocation). To remedy
            # this, we assign a 'no-op' layer on these ranks, which will
            # disconnect the input tensor from the output tensor.
            self.num_layers = 1
            self.layers = torch.nn.ModuleList([ NoopTransformerLayer(1) ])
        else:
            self.layers = torch.nn.ModuleList(
                [build_layer(i + 1 + offset) for i in range(self.num_layers)])

            # Update dropout rate for Retro encoder.
            if model_type == ModelType.retro_encoder:
                for layer in self.layers:
                    if layer.self_attention.use_flash_attn:
                        layer.self_attention.core_attention_flash.dropout_p = \
                            torch.nn.Dropout(args.retro_encoder_attention_dropout)
                    else:
                        layer.self_attention.core_attention.attention_dropout.p =\
                            args.retro_encoder_attention_dropout
                    layer.hidden_dropout = args.retro_encoder_hidden_dropout

        if self.post_process and self.post_layer_norm:
            # Final layer norm before output.
            self.final_layernorm = LayerNorm(
                config.hidden_size,
                eps=config.layernorm_epsilon,
                no_persist_layer_norm=args.no_persist_layer_norm,
                sequence_parallel=config.sequence_parallel,
                apply_layernorm_1p=args.apply_layernorm_1p)

    def _get_layer(self, layer_number):
        return self.layers[layer_number]

    def _checkpointed_forward(self, hidden_states, attention_mask,
                              encoder_output, enc_dec_attn_mask,
                              rotary_pos_emb, is_first_microbatch):
        """Forward method with activation checkpointing."""
        def custom(start, end):
            def custom_forward(*args, **kwargs):
                x_, *args = args
                for index in range(start, end):
                    layer = self._get_layer(index)
                    x_ = layer(x_, *args, **kwargs)
                return x_
            return custom_forward

        te_forward_kwargs = {}
        if self.transformer_impl == 'transformer_engine':
            te_forward_kwargs['is_first_microbatch'] = is_first_microbatch
            if self.transformer_engine_v_0_10:
                te_forward_kwargs['rotary_pos_emb'] = rotary_pos_emb

        if self.recompute_method == 'uniform':
            # Uniformly divide the total number of Transformer layers and
            # checkpoint the input activation of each divided chunk.
            # A method to further reduce memory usage reducing checkpoints.
            l = 0
            while l < self.num_layers:
                if self.transformer_impl == 'transformer_engine':
                    hidden_states = transformer_engine.pytorch.checkpoint(
                        custom(l, l + self.recompute_num_layers),
                        self.distribute_saved_activations,
                        tensor_parallel.get_cuda_rng_tracker,
                        mpu.get_tensor_model_parallel_group(),
                        hidden_states, attention_mask, encoder_output,
                        enc_dec_attn_mask, **te_forward_kwargs)
                else:
                    hidden_states = tensor_parallel.checkpoint(
                        custom(l, l + self.recompute_num_layers),
                        self.distribute_saved_activations,
                        hidden_states, attention_mask,
                        encoder_output, enc_dec_attn_mask,
                        None, None, None, None, rotary_pos_emb)

                l += self.recompute_num_layers

        elif self.recompute_method == 'block':
            # Checkpoint the input activation of only a set number of individual
            # Transformer layers and skip the rest.
            # A method fully use the device memory removing redundant re-computation.
            for l in range(self.num_layers):
                if l < self.recompute_num_layers:
                    if self.transformer_impl == 'transformer_engine':
                        hidden_states = transformer_engine.pytorch.checkpoint(
                            custom(l, l + 1),
                            self.distribute_saved_activations,
                            tensor_parallel.get_cuda_rng_tracker,
                            mpu.get_tensor_model_parallel_group(),
                            hidden_states, attention_mask, encoder_output,
                            enc_dec_attn_mask, **te_forward_kwargs)
                    else:
                        hidden_states = tensor_parallel.checkpoint(
                            custom(l, l + 1),
                            self.distribute_saved_activations,
                            hidden_states, attention_mask,
                            encoder_output, enc_dec_attn_mask,
                            None, None, None, None, rotary_pos_emb)
                else:
                    if self.transformer_impl == 'transformer_engine':
                        hidden_states = custom(l, l + 1)(
                            hidden_states, attention_mask, encoder_output,
                            enc_dec_attn_mask, **te_forward_kwargs)
                    else:
                        hidden_states = custom(l, l + 1)(
                            hidden_states, attention_mask,
                            encoder_output, enc_dec_attn_mask,
                            None, None, None, None, rotary_pos_emb)
        else:
            raise ValueError("Invalid activation recompute method.")

        return hidden_states

    def set_input_tensor(self, input_tensor):
        """Set input tensor to be used instead of forward()'s input.

        When doing pipeline parallelism the input from the previous
        stage comes from communication, not from the input, so the
        model's forward_step_func won't have it. This function is thus
        used by internal code to bypass the input provided by the
        forward_step_func"""
        self.input_tensor = input_tensor

    def forward(self, hidden_states, attention_mask,
                encoder_output=None, enc_dec_attn_mask=None,
                retriever_input=None,
                retriever_output=None,
                retriever_attn_mask=None,
                inference_params=None,
                rotary_pos_emb=None):
        # hidden_states: [s, b, h]

        # Checks.
        if inference_params:
            assert self.recompute_granularity is None, \
                'inference does not work with activation checkpointing'

        if not self.pre_process:
            # See set_input_tensor()
            hidden_states = self.input_tensor

        # Viewless tensor.
        # - We only need to create a viewless tensor in the case of micro batch
        #   size (mbs) == 1, since in this case, 'hidden_states.transpose()'
        #   above creates a view tensor, and '.contiguous()' is a pass-through.
        #   For mbs >= 2, '.contiguous()' creates a new tensor, eliminating
        #   the need to make it viewless.
        #
        #   However, we don't explicitly check mbs == 1 here because
        #   make_viewless_tensor() has negligible overhead when its input
        #   is already viewless.
        #
        # - For the 'else' case above, calling make_viewless_tensor() here is
        #   likely redundant, since p2p_communication.py (likely originator)
        #   already creates viewless tensors. That said, make_viewless_tensor()
        #   is called here to be future-proof and corner-case-proof.
        hidden_states = core.utils.make_viewless_tensor(
            hidden_states,
            requires_grad=True,
            keep_graph=True,
        )

        # RNG context.
        if self.sequence_parallel:
            rng_context = tensor_parallel.get_cuda_rng_tracker().fork()
        else:
            rng_context = nullcontext()

        # Forward layers.
        with rng_context:
            # The fp8_autocast context manager is a no-op when enabled=True
            # The if...else serves to short circuit name resolution for fp8_autocast
            with transformer_engine.pytorch.fp8_autocast(
                enabled=self.use_fp8,
                fp8_recipe=self.fp8_recipe,
                fp8_group=self.fp8_group
            ) if self.use_fp8 else nullcontext():
                # Determine if the current iteration is first microbatch
                if self.num_microbatches_in_previous_step != get_num_microbatches():
                    self.microbatch_count = 0 # Reset count on new batch size rampup interval
                self.num_microbatches_in_previous_step = get_num_microbatches()
                is_first_microbatch = self.microbatch_count % get_num_microbatches() == 0

                # Forward pass.
                if self.recompute_granularity == 'full':
                    hidden_states = self._checkpointed_forward(hidden_states,
                                                               attention_mask,
                                                               encoder_output,
                                                               enc_dec_attn_mask,
                                                               rotary_pos_emb,
                                                               is_first_microbatch)
                else:
                    forward_kwargs = {
                        'encoder_output': encoder_output,
                        'enc_dec_attn_mask': enc_dec_attn_mask,
                        'inference_params': inference_params,
                    }

                    if self.transformer_impl == 'transformer_engine':
                        forward_kwargs['is_first_microbatch'] = is_first_microbatch
                        forward_kwargs['checkpoint_core_attention'] = self.checkpoint_core_attention
                        if self.transformer_engine_v_0_10:
                            forward_kwargs['rotary_pos_emb'] = rotary_pos_emb
                    else:
                        forward_kwargs['rotary_pos_emb'] = rotary_pos_emb
                        forward_kwargs['retriever_input'] = retriever_input
                        forward_kwargs['retriever_output'] = retriever_output
                        forward_kwargs['retriever_attn_mask'] = retriever_attn_mask

                    for index in range(self.num_layers):
                        layer = self._get_layer(index)

                        hidden_states = layer(
                            hidden_states,
                            attention_mask,
                            **forward_kwargs)

                        # First Retro decoder layer returns both hidden_states
                        # and retriever_output. Make retriever_output available
                        # to subsequence Retro layers.
                        if isinstance(hidden_states, tuple):
                            assert len(hidden_states) == 2
                            hidden_states, retriever_output = hidden_states
                            forward_kwargs["retriever_output"] = retriever_output

                # Skip counter update for eval and activation checkpointing
                if torch.is_grad_enabled() and self.training:
                    self.microbatch_count += 1

        # Final layer norm.
        if self.post_process and self.post_layer_norm:
            hidden_states = self.final_layernorm(hidden_states)

        return hidden_states<|MERGE_RESOLUTION|>--- conflicted
+++ resolved
@@ -77,12 +77,7 @@
     state back into h hidden dimension.
     """
 
-<<<<<<< HEAD
-    def __init__(self, init_method, output_layer_init_method,
-                 is_expert=False):
-=======
-    def __init__(self, config):
->>>>>>> 0ff88d57
+    def __init__(self, config, is_expert=False):
         super(ParallelMLP, self).__init__()
         args = get_args()
 
@@ -174,7 +169,6 @@
     def __init__(self, config):
         super(SwitchMLP, self).__init__()
         args = get_args()
-<<<<<<< HEAD
         self.router = torch.nn.Linear(args.hidden_size, args.num_experts)
         assert args.num_experts % mpu.get_data_parallel_world_size() == 0
         self.num_local_experts = args.num_experts // mpu.get_data_parallel_world_size()
@@ -200,12 +194,6 @@
                              device=torch.cuda.current_device())
         torch.distributed._all_gather_base(output, local_indices.contiguous())
         return output
-=======
-        self.router = torch.nn.Linear(config.hidden_size, args.num_experts)
-        self.experts = torch.nn.ModuleList()
-        for i in range(args.num_experts):
-            self.experts.append(ParallelMLP(config))
->>>>>>> 0ff88d57
 
     def forward(self, hidden_states):
         # hidden_states: [b, s, h]
